import os
import time
from datetime import datetime
from typing import List

import polars as pl
import simplejson as json
from loguru import logger
from pytz import UTC

from bizon.common.models import BizonConfig, SyncMetadata
from bizon.destination.models import transform_to_df_destination_records
from bizon.engine.pipeline.models import PipelineReturnStatus
from bizon.engine.runner.config import RunnerStatus
from bizon.engine.runner.runner import AbstractRunner
from bizon.source.models import SourceRecord, source_record_schema


class StreamingRunner(AbstractRunner):
    def __init__(self, config: BizonConfig):
        super().__init__(config)

    @staticmethod
    def convert_source_records(records: List[SourceRecord]) -> pl.DataFrame:
        return pl.DataFrame(
            {
                "id": [record.id for record in records],
                "data": [json.dumps(record.data, ensure_ascii=False) for record in records],
                "timestamp": [record.timestamp for record in records],
                "destination_id": [record.destination_id for record in records],
            },
            schema=source_record_schema,
        )

    @staticmethod
    def convert_to_destination_records(df_source_records: pl.DataFrame, extracted_at: datetime) -> pl.DataFrame:
        return transform_to_df_destination_records(df_source_records=df_source_records, extracted_at=extracted_at)

    def run(self) -> RunnerStatus:
        job = self.init_job(bizon_config=self.bizon_config, config=self.config)
        backend = self.get_backend(bizon_config=self.bizon_config)
        source = self.get_source(bizon_config=self.bizon_config, config=self.config)

        sync_metadata = SyncMetadata.from_bizon_config(job_id=job.id, config=self.bizon_config)
        monitor = self.get_monitoring_client(sync_metadata=sync_metadata, bizon_config=self.bizon_config)

        destination = self.get_destination(
            bizon_config=self.bizon_config,
            backend=backend,
            job_id=job.id,
            source_callback=None,
            monitor=monitor,
        )

        transform = self.get_transform(bizon_config=self.bizon_config)

        destination.buffer.buffer_size = 0  # force buffer to be flushed immediately
        iteration = 0

        while True:

            if source.config.max_iterations and iteration > source.config.max_iterations:
                logger.info(f"Max iterations {source.config.max_iterations} reached, terminating stream ...")
                break

            with monitor.trace(operation_name="bizon.stream.iteration"):
                source_iteration = source.get()

                destination_id_indexed_records = {}

                if len(source_iteration.records) == 0:
                    logger.info("No new records found, stopping iteration")
                    time.sleep(2)
                    monitor.track_pipeline_status(PipelineReturnStatus.SUCCESS)
                    iteration += 1
                    continue

                for record in source_iteration.records:
                    if destination_id_indexed_records.get(record.destination_id):
                        destination_id_indexed_records[record.destination_id].append(record)
                    else:
                        destination_id_indexed_records[record.destination_id] = [record]

                for destination_id, records in destination_id_indexed_records.items():
                    df_source_records = StreamingRunner.convert_source_records(records)

                    dsm_headers = monitor.track_source_iteration(records=records)

                    # Apply transformation
                    df_source_records = transform.apply_transforms(df_source_records=df_source_records)

                    df_destination_records = StreamingRunner.convert_to_destination_records(
                        df_source_records, datetime.now(tz=UTC)
                    )
                    # Override destination_id
                    destination.destination_id = destination_id
                    destination.write_or_buffer_records(
                        df_destination_records=df_destination_records,
                        iteration=iteration,
                        pagination=None,
                    )
                    monitor.track_records_synced(
                        num_records=len(df_destination_records),
                        destination_id=destination_id,
                        extra_tags={"destination_id": destination_id},
                        headers=dsm_headers,
                    )

<<<<<<< HEAD
                if os.getenv("ENVIRONMENT") == "production":
                    try:
                        source.commit()
                    except Exception as e:
                        logger.error(f"Error committing source: {e}")
                        logger.info("Gracefully exiting without committing offsets due to Kafka exception")
                        monitor.track_pipeline_status(PipelineReturnStatus.ERROR)
                        return RunnerStatus(stream=PipelineReturnStatus.ERROR)
=======
                    if os.getenv("ENVIRONMENT") == "production":
                        source.commit(destination_id=destination_id)
>>>>>>> 1c4ad6f2

                iteration += 1

                monitor.track_pipeline_status(PipelineReturnStatus.SUCCESS)

        return RunnerStatus(stream=PipelineReturnStatus.SUCCESS)  # return when max iterations is reached<|MERGE_RESOLUTION|>--- conflicted
+++ resolved
@@ -106,19 +106,15 @@
                         headers=dsm_headers,
                     )
 
-<<<<<<< HEAD
                 if os.getenv("ENVIRONMENT") == "production":
                     try:
-                        source.commit()
+                        source.commit(destination_id=destination_id)
                     except Exception as e:
                         logger.error(f"Error committing source: {e}")
                         logger.info("Gracefully exiting without committing offsets due to Kafka exception")
                         monitor.track_pipeline_status(PipelineReturnStatus.ERROR)
                         return RunnerStatus(stream=PipelineReturnStatus.ERROR)
-=======
-                    if os.getenv("ENVIRONMENT") == "production":
-                        source.commit(destination_id=destination_id)
->>>>>>> 1c4ad6f2
+
 
                 iteration += 1
 
