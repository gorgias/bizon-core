--- conflicted
+++ resolved
@@ -114,50 +114,5 @@
                 iteration += 1
 
                 monitor.track_pipeline_status(PipelineReturnStatus.SUCCESS)
-<<<<<<< HEAD
-=======
-                iteration += 1
-                continue
 
-            for record in source_iteration.records:
-                if destination_id_indexed_records.get(record.destination_id):
-                    destination_id_indexed_records[record.destination_id].append(record)
-                else:
-                    destination_id_indexed_records[record.destination_id] = [record]
-
-            for destination_id, records in destination_id_indexed_records.items():
-                df_source_records = StreamingRunner.convert_source_records(records)
-
-                dsm_headers = monitor.track_source_iteration(records=records)
-                logger.info(f"DSM headers: {dsm_headers[0] if dsm_headers else None}")
-
-                # Apply transformation
-                df_source_records = transform.apply_transforms(df_source_records=df_source_records)
-
-                df_destination_records = StreamingRunner.convert_to_destination_records(
-                    df_source_records, datetime.now(tz=UTC)
-                )
-                # Override destination_id
-                destination.destination_id = destination_id
-                destination.write_or_buffer_records(
-                    df_destination_records=df_destination_records,
-                    iteration=iteration,
-                    pagination=None,
-                )
-                last_dsm_headers = monitor.track_records_synced(
-                    num_records=len(df_destination_records),
-                    destination_id=destination_id,
-                    extra_tags={"destination_id": destination_id},
-                    headers=dsm_headers,
-                )
-                logger.info(f"Last DSM headers: {last_dsm_headers[0] if last_dsm_headers else None}")
-
-            if os.getenv("ENVIRONMENT") == "production":
-                source.commit()
-
-            iteration += 1
-
-            monitor.track_pipeline_status(PipelineReturnStatus.SUCCESS)
-
->>>>>>> 18f1734d
         return RunnerStatus(stream=PipelineReturnStatus.SUCCESS)  # return when max iterations is reached